<h2 align="center">
<img width="50%" src="src/app/static/images/logos/logo_with_text.png" />

</h2>

<p align="center">
<p align="center">Ad-block for podcasts. Create an ad-free RSS feed.</p>
<p align="center">
  <a href="https://discord.gg/FRB98GtF6N" target="_blank">
      <img src="https://img.shields.io/badge/discord-join-blue.svg?logo=discord&logoColor=white" alt="Discord">
  </a>
</p>

## Overview

Podly uses Whisper and Chat GPT to remove ads from podcasts.

Here's how it works:

- You request an episode
- Podly downloads the requested episode
- Whisper transcribes the episode
- Chat GPT labels ad segments
- Podly removes the ad segments
- Podly delivers the ad-free version of the podcast to you

<<<<<<< HEAD
=======
## Usage

- `config/config.yml.example` into new file `config/config.yml`. Update `llm_api_key` with your key.
- Start the server & note the URL.
  - For example, `192.168.0.2:5001`
- Open 192.168.0.2:5001 in your web browser
- Add podcast RSS feeds to the interface
- Open a podcast app & subscribe to the podly endpoint
  - For example, `http://localhost:5001/feed/1`
- Select an episode & download
- Wait patiently :). Transcription is the slowest part & takes about 1 minute per 15 minutes of podcast on an M3 macbook.

>>>>>>> 63269dfb
## How To Run

1. Install ffmpeg

```shell
sudo apt install ffmpeg
```

<<<<<<< HEAD
2. Install Python dependencies
=======
Copy `config/config.yml.example` into new file `config/config.yml`. Update `llm_api_key` with your key.
>>>>>>> 63269dfb

```shell
pip install pipenv
pipenv --python 3.11
pipenv install
```

3. Set up configuration

```shell
# Copy example config and edit
cp config/config.yml.example config/config.yml
# Edit config.yml and update openai_api_key with your key
```

4. Start the server

```shell
pipenv shell
python src/main.py
```

The server will start at http://localhost:5001 by default.

## Usage

Once the server is running:

1. Open http://localhost:5001 in your web browser
2. Add podcast RSS feeds through the web interface
3. Open your podcast app and subscribe to the Podly endpoint
   - For example, `http://localhost:5001/feed/1`
4. Select an episode & download
5. Wait patiently 😊 (Transcription takes about 1 minute per 15 minutes of podcast on an M3 MacBook)

## Transcription Options

Podly supports multiple options for audio transcription:

1. **Local Whisper (Default)** - Uses OpenAI's Whisper model running locally on your machine

   - See `config/config.yml.example` for configuration
   - Slower but doesn't require an external API (~ 1 minute per 15 minutes of podcast on an M3 MacBook)

2. **OpenAI Hosted Whisper** - Uses OpenAI's hosted Whisper service

   - See `config/config_remote_whisper.yml.example` for configuration
   - Fast and accurate but requires OpenAI API credits

3. **Groq Hosted Whisper** - Uses Groq's hosted Whisper service
   - See `config/config_groq_whisper.yml.example` for configuration
   - Fast and cost-effective alternative to OpenAI

To use Groq for transcription, you'll need a Groq API key. Copy the `config/config_groq_whisper.yml.example` to `config/config.yml` and update the `api_key` field with your Groq API key.

## Remote Setup

Podly works out of the box when running locally (see [Usage](#usage)). To run it on a remote server add SERVER to config/config.yml

```
SERVER=http://my.domain.com
```

Podly supports basic authentication. See below for example setup for `httpd.conf`.

```
LoadModule proxy_module modules/mod_proxy.so
LoadModule proxy_http_module modules/mod_proxy_http.so

ProxyPass / http://127.0.0.1:5001/
RequestHeader set X-Forwarded-Proto http
RequestHeader set X-Forwarded-Prefix /

SetEnv proxy-chain-auth On

# auth
<Location />
    AuthName "Registered User"
    AuthType Basic
    AuthUserFile /lib/protected.users
    require valid-user
</Location>
```

Add users by running:

```
sudo htpasswd -c /lib/protected.users [username]
```

Some apps will support basic auth in the URL like http://[username]:[pass]@my.domain.com

## Ubuntu Service

Add a service file to /etc/systemd/system/podly.service

```
[Unit]
Description=Podly Podcast Service
After=network.target

[Service]
User=yourusername
Group=yourusername
WorkingDirectory=/path/to/your/app
ExecStart=/usr/bin/pipenv run python src/main.py
Restart=always

[Install]
WantedBy=multi-user.target
```

enable the service

```
sudo systemctl daemon-reload
sudo systemctl enable podly.service
```

## Database Update

The database should automatically configure & upgrade on launch.

After data model change run:

```
pipenv run flask --app ./src/main.py db migrate -m "[change description]"
```

On next launch the database should update.

## Docker Support

Podly can be run in Docker with support for both NVIDIA GPU and non-NVIDIA environments.

### Quick Start with Docker

1. Set up your configuration:
   ```
   cp config/config.yml.example config/config.yml
   # Edit config.yml with your settings
   ```

2. Run Podly with Docker:
   ```bash
   # Make the script executable first
   chmod +x run_podly_docker.sh
   ./run_podly_docker.sh
   ```

   This will automatically detect if you have an NVIDIA GPU and use it for acceleration.

### Docker Setup Troubleshooting

If you experience Docker build issues, try the test build option to validate your setup:

```bash
./run_podly_docker.sh --test-build
```

### Docker Options

You can use these command-line options with the run script:

```bash
# Force CPU mode even if GPU is available
./run_podly_docker.sh --cpu

# Force GPU mode (will fail if no GPU is available)
./run_podly_docker.sh --gpu

# Only build the Docker image without starting containers
./run_podly_docker.sh --build

# Test if the Docker build works (helpful for troubleshooting)
./run_podly_docker.sh --test-build
```

## FAQ

Q: What does "whitelisted" mean in the UI?

<<<<<<< HEAD
A: You must install the CUDA version of PyTorch to the virtual environment.

`pip3 install torch torchvision torchaudio --index-url https://download.pytorch.org/whl/cu118`
=======
A: It means an episode is eligible for download and ad removal. By default, new episodes are automatically whitelisted (```automatically_whitelist_new_episodes```), and only a limited number of old episodes are auto-whitelisted (```number_of_episodes_to_whitelist_from_archive_of_new_feed```). This helps control costs by limiting how many episodes are processed. You can adjust these settings in your config.yml for more manual control.
  
Q: How can I enable whisper GPU acceleration?

A: There are two ways to enable GPU acceleration:

1. **Using Docker**: 
   - Use the provided Docker setup with `run_podly_docker.sh` which automatically detects and uses NVIDIA GPUs if available
   - You can force GPU mode with `./run_podly_docker.sh --gpu` or force CPU mode with `./run_podly_docker.sh --cpu`

2. **In a local environment**:
   - Install the CUDA version of PyTorch to your virtual environment:
   ```bash
   pip3 install torch torchvision torchaudio --index-url https://download.pytorch.org/whl/cu118
   ```
>>>>>>> 63269dfb

## Contributing

We welcome contributions to Podly! Here's how you can help:

### Development Setup

1. Fork the repository
2. Clone your fork:
   ```bash
   git clone https://github.com/yourusername/podly.git
   ```
3. Create a new branch for your feature:
   ```bash
   git checkout -b feature/your-feature-name
   ```

### Running Tests

Before submitting a pull request, you can run the same tests that run in CI:

To prep your pipenv environment to run this script, you will need to first run:

```bash
pipenv install --dev
```

Then, to run the checks,

```bash
scripts/ci.sh
```

This will run all the necessary checks including:

- Type checking with mypy
- Code formatting checks
- Unit tests
- Linting

### Pull Request Process

1. Ensure all tests pass locally
2. Update the documentation if needed
3. Create a Pull Request with a clear description of the changes
4. Link any related issues

### Code Style

- We use black for code formatting
- Type hints are required for all new code
- Follow existing patterns in the codebase<|MERGE_RESOLUTION|>--- conflicted
+++ resolved
@@ -24,8 +24,6 @@
 - Podly removes the ad segments
 - Podly delivers the ad-free version of the podcast to you
 
-<<<<<<< HEAD
-=======
 ## Usage
 
 - `config/config.yml.example` into new file `config/config.yml`. Update `llm_api_key` with your key.
@@ -38,7 +36,6 @@
 - Select an episode & download
 - Wait patiently :). Transcription is the slowest part & takes about 1 minute per 15 minutes of podcast on an M3 macbook.
 
->>>>>>> 63269dfb
 ## How To Run
 
 1. Install ffmpeg
@@ -47,11 +44,8 @@
 sudo apt install ffmpeg
 ```
 
-<<<<<<< HEAD
+
 2. Install Python dependencies
-=======
-Copy `config/config.yml.example` into new file `config/config.yml`. Update `llm_api_key` with your key.
->>>>>>> 63269dfb
 
 ```shell
 pip install pipenv
@@ -234,11 +228,6 @@
 
 Q: What does "whitelisted" mean in the UI?
 
-<<<<<<< HEAD
-A: You must install the CUDA version of PyTorch to the virtual environment.
-
-`pip3 install torch torchvision torchaudio --index-url https://download.pytorch.org/whl/cu118`
-=======
 A: It means an episode is eligible for download and ad removal. By default, new episodes are automatically whitelisted (```automatically_whitelist_new_episodes```), and only a limited number of old episodes are auto-whitelisted (```number_of_episodes_to_whitelist_from_archive_of_new_feed```). This helps control costs by limiting how many episodes are processed. You can adjust these settings in your config.yml for more manual control.
   
 Q: How can I enable whisper GPU acceleration?
@@ -254,7 +243,6 @@
    ```bash
    pip3 install torch torchvision torchaudio --index-url https://download.pytorch.org/whl/cu118
    ```
->>>>>>> 63269dfb
 
 ## Contributing
 
