--- conflicted
+++ resolved
@@ -24,17 +24,12 @@
 - [![Deploy on Railway](https://railway.com/button.svg)](https://railway.com/deploy/podly?referralCode=NMdeg5&utm_medium=integration&utm_source=template&utm_campaign=generic)
    - quick and easy setup in the cloud, follow our [Railway deployment guide](docs/how_to_run_railway.md). 
    - Use this if you want to share your Podly server with others.
-- or **[Join The Preview Server](https://podly.up.railway.app/)**
-- or **Run Locally**: 
+- **Run Locally**: 
    - For local development and customization, 
    - see our [beginner's guide for running locally](docs/how_to_run_beginners.md). 
    - Use this for the most cost-optimal & private setup.
-<<<<<<< HEAD
 - **[Join The Preview Server](https://podly.up.railway.app/)**: 
    - 3 hours of ad removal / dollar
-=======
-  </a>
->>>>>>> 191e812b
 
 
 ## How it works:
@@ -56,13 +51,8 @@
 | **$2**  | local    | local         | remote |
 | **$5**  | local    | remote        | remote |
 | **$10** | public (railway)  | remote        | remote |
-<<<<<<< HEAD
 | **$1/mo/feed** | [preview server](https://podly.up.railway.app/)    | n/a         | n/a  |
 | **$5.99/mo** | https://zeroads.ai/ | production fork of podly | |
-=======
-| **$5.99** | https://zeroads.ai/  | production fork of podly | |
-| ? | do you run an ad removal service? | get listed here | sponsor or contribute to project 😀 |
->>>>>>> 191e812b
 
 
 ## Contributing
