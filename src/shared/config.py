from __future__ import annotations

import os
from typing import Dict, Optional

import yaml
from pydantic import BaseModel, Field


class ProcessingConfig(BaseModel):
    system_prompt_path: str
    user_prompt_template_path: str
    num_segments_to_input_to_prompt: int


class OutputConfig(BaseModel):
    fade_ms: int
    min_ad_segement_separation_seconds: int
    min_ad_segment_length_seconds: int
    min_confidence: float

class Config(BaseModel):
    openai_api_key: Optional[str]
    openai_base_url: str = "https://api.openai.com/v1"
    openai_max_tokens: int = 4096
    openai_model: str = "gpt-4o"
    openai_timeout: int = 300
    output: OutputConfig
    podcasts: Optional[Dict[str, str]] = Field(
        default=None,
        deprecated=True,
        description="This field is deprecated and will be removed in a future version",
    )
    processing: ProcessingConfig
<<<<<<< HEAD
    server: Optional[str] = None
    server_port: int = 5001
    threads: int = 1
    remote_whisper: bool = False
    whisper_api_key: Optional[str] = None
    whisper_base_url: Optional[str] = None 
    remote_whisper_model: str = "whisper-1" # openai model, use your own maybe
    whisper_language: str = "en"
    faster_whisper_server: bool = False # for quirks specific to the faster whisper server
    whisper_model: str = "base" # for local whisper
=======
    skip_processing_for_test: bool = False  # for testing
    remote_whisper: bool = False
    server: Optional[str] = None
    server_port: int = 5001
    threads: int = 1
    whisper_model: str = "base"
    automatically_whitelist_new_episodes: bool = True
    number_of_episodes_to_whitelist_from_archive_of_new_feed: int = 1
>>>>>>> 3dd77a2c

    def redacted(self) -> Config:
        return self.model_copy(
            update={
                "openai_api_key": "X" * 10,
            },
            deep=True,
        )


def get_config(path: str) -> Config:
    if not os.path.exists(path):
        raise FileNotFoundError(
            f"No config file found at {path}. Please copy from config/config.yml.example"
        )

    with open(path, "r") as f:
        config_str = f.read()

    return get_config_from_str(config_str)


def get_config_from_str(config_str: str) -> Config:
    config_dict = yaml.safe_load(config_str)

    return Config(**config_dict)<|MERGE_RESOLUTION|>--- conflicted
+++ resolved
@@ -32,18 +32,11 @@
         description="This field is deprecated and will be removed in a future version",
     )
     processing: ProcessingConfig
-<<<<<<< HEAD
-    server: Optional[str] = None
-    server_port: int = 5001
-    threads: int = 1
-    remote_whisper: bool = False
     whisper_api_key: Optional[str] = None
     whisper_base_url: Optional[str] = None 
     remote_whisper_model: str = "whisper-1" # openai model, use your own maybe
     whisper_language: str = "en"
     faster_whisper_server: bool = False # for quirks specific to the faster whisper server
-    whisper_model: str = "base" # for local whisper
-=======
     skip_processing_for_test: bool = False  # for testing
     remote_whisper: bool = False
     server: Optional[str] = None
@@ -52,7 +45,6 @@
     whisper_model: str = "base"
     automatically_whitelist_new_episodes: bool = True
     number_of_episodes_to_whitelist_from_archive_of_new_feed: int = 1
->>>>>>> 3dd77a2c
 
     def redacted(self) -> Config:
         return self.model_copy(
