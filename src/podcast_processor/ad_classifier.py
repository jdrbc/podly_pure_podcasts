import logging
import time
from typing import Any, List, Optional, Union

import litellm
from jinja2 import Template
from litellm.exceptions import InternalServerError
from litellm.types.utils import Choices
from pydantic import ValidationError
from sqlalchemy.exc import IntegrityError

from app import db
from app.models import Identification, ModelCall, Post, TranscriptSegment
from podcast_processor.model_output import (
    AdSegmentPredictionList,
    clean_and_parse_model_output,
)
from podcast_processor.prompt import transcript_excerpt_for_prompt
from podcast_processor.token_rate_limiter import (
    TokenRateLimiter,
    configure_rate_limiter_for_model,
)
from podcast_processor.transcribe import Segment
from shared.config import Config, TestWhisperConfig


class AdClassifier:
    """Handles the classification of ad segments in podcast transcripts."""

    def __init__(
        self,
        config: Config,
        logger: Optional[logging.Logger] = None,
        model_call_query: Optional[Any] = None,
        identification_query: Optional[Any] = None,
        db_session: Optional[Any] = None,
    ):
        self.config = config
        self.logger = logger or logging.getLogger("global_logger")
        self.model_call_query = model_call_query or ModelCall.query
        self.identification_query = identification_query or Identification.query
        self.db_session = db_session or db.session

        # Initialize rate limiter for the configured model
        self.rate_limiter: Optional[TokenRateLimiter]
        if self.config.llm_enable_token_rate_limiting:
            tokens_per_minute = self.config.llm_max_input_tokens_per_minute
            if tokens_per_minute is None:
                # Use model-specific defaults
                self.rate_limiter = configure_rate_limiter_for_model(
                    self.config.llm_model
                )
            else:
                # Use custom limit
                from podcast_processor.token_rate_limiter import get_rate_limiter

                self.rate_limiter = get_rate_limiter(tokens_per_minute)
                self.logger.info(
                    f"Using custom token rate limit: {tokens_per_minute}/min"
                )
        else:
            self.rate_limiter = None
            self.logger.info("Token rate limiting disabled")

    def classify(
        self,
        *,
        transcript_segments: List[TranscriptSegment],
        system_prompt: str,
        user_prompt_template: Template,
        post: Post,
    ) -> None:
        """
        Classifies transcript segments to identify ad segments.

        Args:
            transcript_segments: List of transcript segments to classify
            system_prompt: System prompt for the LLM
            user_prompt_template: User prompt template for the LLM
            post: Post containing the podcast to classify
        """
        self.logger.info(
            f"Starting ad classification for post {post.id} with {len(transcript_segments)} segments."
        )

        if not transcript_segments:
            self.logger.info(
                f"No transcript segments to classify for post {post.id}. Skipping."
            )
            return

        num_segments_per_prompt = self.config.processing.num_segments_to_input_to_prompt
        for i in range(0, len(transcript_segments), num_segments_per_prompt):
            self._process_segment_chunk(
                transcript_segments=transcript_segments,
                start_idx=i,
                end_idx=min(i + num_segments_per_prompt, len(transcript_segments)),
                system_prompt=system_prompt,
                user_prompt_template=user_prompt_template,
                post=post,
            )

    def _process_segment_chunk(
        self,
        *,
        transcript_segments: List[TranscriptSegment],
        start_idx: int,
        end_idx: int,
        system_prompt: str,
        user_prompt_template: Template,
        post: Post,
    ) -> None:
        """Process a chunk of transcript segments for classification."""
        current_chunk_db_segments = transcript_segments[start_idx:end_idx]
        if not current_chunk_db_segments:
            return

        first_seq_num = current_chunk_db_segments[0].sequence_num
        last_seq_num = current_chunk_db_segments[-1].sequence_num

        self.logger.info(
            f"Processing classification for post {post.id}, segments {first_seq_num}-{last_seq_num}."
        )

        user_prompt_str = self._generate_user_prompt(
            current_chunk_db_segments=current_chunk_db_segments,
            post=post,
            user_prompt_template=user_prompt_template,
            start_idx=start_idx,
            end_idx=end_idx,
            total_segments=len(transcript_segments),
        )

        model_call = self._get_or_create_model_call(
            post=post,
            first_seq_num=first_seq_num,
            last_seq_num=last_seq_num,
            user_prompt_str=user_prompt_str,
        )

        if not model_call:
            self.logger.error("ModelCall object is unexpectedly None. Skipping chunk.")
            return

        if self._should_call_llm(model_call):
            self._perform_llm_call(
                model_call=model_call,
                system_prompt=system_prompt,
            )

        if model_call.status == "success" and model_call.response:
            self._process_successful_response(
                model_call=model_call,
                current_chunk_db_segments=current_chunk_db_segments,
            )
        elif model_call.status != "success":
            self.logger.info(
                f"LLM call for ModelCall {model_call.id} was not successful (status: {model_call.status}). No identifications to process."
            )

    def _generate_user_prompt(
        self,
        *,
        current_chunk_db_segments: List[TranscriptSegment],
        post: Post,
        user_prompt_template: Template,
        start_idx: int,
        end_idx: int,
        total_segments: int,
    ) -> str:
        """Generate the user prompt string for the LLM."""
        temp_pydantic_segments_for_prompt = [
            Segment(start=db_seg.start_time, end=db_seg.end_time, text=db_seg.text)
            for db_seg in current_chunk_db_segments
        ]

        return user_prompt_template.render(
            podcast_title=post.title,
            podcast_topic=post.description if post.description else "",
            transcript=transcript_excerpt_for_prompt(
                segments=temp_pydantic_segments_for_prompt,
                includes_start=(start_idx == 0),
                includes_end=(end_idx == total_segments),
            ),
        )

    def _get_or_create_model_call(
        self,
        *,
        post: Post,
        first_seq_num: int,
        last_seq_num: int,
        user_prompt_str: str,
    ) -> Optional[ModelCall]:
        """Get an existing ModelCall or create a new one."""
        model = self.config.llm_model
        model_call: Optional[ModelCall] = (
            self.model_call_query.filter_by(
                post_id=post.id,
                model_name=model,
                first_segment_sequence_num=first_seq_num,
                last_segment_sequence_num=last_seq_num,
            )
            .order_by(ModelCall.timestamp.desc())
            .first()
        )

        if model_call:
            self.logger.info(
                f"Found existing ModelCall {model_call.id} (status: {model_call.status}) for post {post.id}, segments {first_seq_num}-{last_seq_num}."
            )
            if model_call.status in ["pending", "failed_retries"]:
                model_call.status = "pending"
                model_call.prompt = user_prompt_str
                model_call.retry_attempts = 0
                model_call.error_message = None
                model_call.response = None
        else:
            self.logger.info(
                f"Creating new ModelCall for post {post.id}, segments {first_seq_num}-{last_seq_num}, model {model}."
            )
            model_call = ModelCall(
                post_id=post.id,
                first_segment_sequence_num=first_seq_num,
                last_segment_sequence_num=last_seq_num,
                model_name=model,
                prompt=user_prompt_str,
                status="pending",
            )
            try:
                self.db_session.add(model_call)
                self.db_session.commit()
            except IntegrityError:
                # Someone else created the same unique row concurrently; fetch and reuse
                self.db_session.rollback()
                model_call = (
                    self.model_call_query.filter_by(
                        post_id=post.id,
                        model_name=model,
                        first_segment_sequence_num=first_seq_num,
                        last_segment_sequence_num=last_seq_num,
                    )
                    .order_by(ModelCall.timestamp.desc())
                    .first()
                )
                if not model_call:
                    raise
                # If found, update prompt/status to pending for retry
                model_call.status = "pending"
                model_call.prompt = user_prompt_str
                model_call.retry_attempts = 0
                model_call.error_message = None
                model_call.response = None

        # If we got here without creating, ensure commit for any field updates
        if self.db_session.is_active:
            self.db_session.commit()
        return model_call

    def _should_call_llm(self, model_call: ModelCall) -> bool:
        """Determine if an LLM call should be made."""
        return model_call.status not in ("success", "failed_permanent")

    def _perform_llm_call(self, *, model_call: ModelCall, system_prompt: str) -> None:
        """Perform the LLM call for classification."""
        self.logger.info(
            f"Calling LLM for ModelCall {model_call.id} (post {model_call.post_id}, segments {model_call.first_segment_sequence_num}-{model_call.last_segment_sequence_num})."
        )
        try:
            if isinstance(self.config.whisper, TestWhisperConfig):
                self._handle_test_mode_call(model_call)
            else:
                self._call_model(model_call_obj=model_call, system_prompt=system_prompt)
        except Exception as e:  # pylint: disable=broad-exception-caught
            self.logger.error(
                f"LLM interaction via _call_model for ModelCall {model_call.id} resulted in an exception: {e}",
                exc_info=True,
            )

    def _handle_test_mode_call(self, model_call: ModelCall) -> None:
        """Handle LLM call in test mode."""
        self.logger.info("Test mode: Simulating successful LLM call for classify.")
        model_call.response = AdSegmentPredictionList(ad_segments=[]).model_dump_json()
        model_call.status = "success"
        model_call.error_message = None
        model_call.retry_attempts = 1
        self.db_session.add(model_call)
        self.db_session.commit()

    def _process_successful_response(
        self,
        *,
        model_call: ModelCall,
        current_chunk_db_segments: List[TranscriptSegment],
    ) -> None:
        """Process a successful LLM response and create Identification records."""
        self.logger.info(
            f"LLM call for ModelCall {model_call.id} was successful. Parsing response."
        )
        try:
            prediction_list = clean_and_parse_model_output(model_call.response)
            created_identification_count = self._create_identifications(
                prediction_list=prediction_list,
                current_chunk_db_segments=current_chunk_db_segments,
                model_call=model_call,
            )

            if created_identification_count > 0:
                self.logger.info(
                    f"Created {created_identification_count} new Identification records for ModelCall {model_call.id}."
                )
            self.db_session.commit()
        except (ValidationError, AssertionError) as e:
            self.logger.error(
                f"Error processing LLM response for ModelCall {model_call.id}: {e}",
                exc_info=True,
            )

    def _create_identifications(
        self,
        *,
        prediction_list: AdSegmentPredictionList,
        current_chunk_db_segments: List[TranscriptSegment],
        model_call: ModelCall,
    ) -> int:
        """Create Identification records from the prediction list."""
        created_count = 0
        for pred in prediction_list.ad_segments:
            if pred.confidence < self.config.output.min_confidence:
                self.logger.info(
                    f"Ad prediction offset {pred.segment_offset:.2f} for post {model_call.post_id} ignored due to low confidence: {pred.confidence:.2f} (min: {self.config.output.min_confidence})"
                )
                continue

            matched_segment = self._find_matching_segment(
                segment_offset=pred.segment_offset,
                current_chunk_db_segments=current_chunk_db_segments,
            )

            if not matched_segment:
                self.logger.warning(
                    f"Could not find matching TranscriptSegment for ad prediction offset {pred.segment_offset:.2f} in post {model_call.post_id}, chunk {model_call.first_segment_sequence_num}-{model_call.last_segment_sequence_num}. Confidence: {pred.confidence:.2f}"
                )
                continue

            if not self._identification_exists(matched_segment.id, model_call.id):
                identification = Identification(
                    transcript_segment_id=matched_segment.id,
                    model_call_id=model_call.id,
                    label="ad",
                    confidence=pred.confidence,
                )
                self.db_session.add(identification)
                created_count += 1
            else:
                self.logger.info(
                    f"Identification for segment {matched_segment.id} from ModelCall {model_call.id} already exists. Skipping."
                )

        return created_count

    def _find_matching_segment(
        self,
        *,
        segment_offset: float,
        current_chunk_db_segments: List[TranscriptSegment],
    ) -> Optional[TranscriptSegment]:
        """Find the TranscriptSegment that matches the given segment offset."""
        min_diff = float("inf")
        matched_segment = None
        for ts_segment in current_chunk_db_segments:
            diff = abs(ts_segment.start_time - segment_offset)
            if diff < min_diff and diff < 0.5:  # Tolerance of 0.5 seconds
                matched_segment = ts_segment
                min_diff = diff
        return matched_segment

    def _identification_exists(
        self, transcript_segment_id: int, model_call_id: int
    ) -> bool:
        """Check if an Identification already exists."""
        return (
            self.identification_query.filter_by(
                transcript_segment_id=transcript_segment_id,
                model_call_id=model_call_id,
                label="ad",
            ).first()
            is not None
        )

    def _is_retryable_error(self, error: Exception) -> bool:
        """Determine if an error should be retried."""
        if isinstance(error, InternalServerError):
            return True

        # Check for retryable HTTP errors in other exception types
        error_str = str(error).lower()
        return (
            "503" in error_str
            or "service unavailable" in error_str
            or "rate_limit_error" in error_str
            or "ratelimiterror" in error_str
            or "429" in error_str
            or "rate limit" in error_str
        )

    def _call_model(
        self,
        model_call_obj: ModelCall,
        system_prompt: str,
        max_retries: Optional[int] = None,
    ) -> Optional[str]:
        """Call the LLM model with retry logic."""
        # Use configured retry count if not specified
        retry_count = (
            max_retries
            if max_retries is not None
            else getattr(self.config, "llm_max_retry_attempts", 3)
        )

        last_error: Optional[Exception] = None
        raw_response_content = None
        original_retry_attempts = (
            0
            if model_call_obj.retry_attempts is None
            else model_call_obj.retry_attempts
        )

        for attempt in range(retry_count):
            model_call_obj.retry_attempts = original_retry_attempts + attempt + 1
            current_attempt_num = attempt + 1

            self.logger.info(
                f"Calling model {model_call_obj.model_name} for ModelCall {model_call_obj.id} (attempt {current_attempt_num}/{retry_count})"
            )

            try:
                if model_call_obj.status != "pending":
                    model_call_obj.status = "pending"

<<<<<<< HEAD
                # Prepare messages for the API call
                messages = [
                    {"role": "system", "content": system_prompt},
                    {"role": "user", "content": model_call_obj.prompt},
                ]

                # Use rate limiter to wait if necessary and track token usage
                if self.rate_limiter:
                    self.rate_limiter.wait_if_needed(
                        messages, model_call_obj.model_name
                    )

                    # Get usage stats for logging
                    usage_stats = self.rate_limiter.get_usage_stats()
                    self.logger.info(
                        f"Token usage: {usage_stats['current_usage']}/{usage_stats['limit']} "
                        f"({usage_stats['usage_percentage']:.1f}%) for ModelCall {model_call_obj.id}"
                    )

                response = litellm.completion(
                    model=model_call_obj.model_name,
                    messages=messages,
                    max_tokens=self.config.openai_max_tokens,
                    timeout=self.config.openai_timeout,
                )
=======
                # Prepare completion arguments
                completion_args = {
                    "model": model_call_obj.model_name,
                    "messages": [
                        {"role": "system", "content": system_prompt},
                        {"role": "user", "content": model_call_obj.prompt},
                    ],
                    "timeout": self.config.openai_timeout,
                }
                
                # Use max_completion_tokens for GPT-5 models, max_tokens for others
                if model_call_obj.model_name.lower().startswith("gpt-5"):
                    completion_args["max_completion_tokens"] = self.config.openai_max_tokens
                else:
                    completion_args["max_tokens"] = self.config.openai_max_tokens
                
                response = litellm.completion(**completion_args)
>>>>>>> 31dad393

                response_first_choice = response.choices[0]
                assert isinstance(response_first_choice, Choices)
                content = response_first_choice.message.content
                assert content is not None
                raw_response_content = content

                model_call_obj.response = raw_response_content
                model_call_obj.status = "success"
                model_call_obj.error_message = None
                self.db_session.add(model_call_obj)
                self.db_session.commit()
                self.logger.info(
                    f"Model call {model_call_obj.id} successful on attempt {current_attempt_num}."
                )
                return raw_response_content

            except Exception as e:
                last_error = e
                if self._is_retryable_error(e):
                    self._handle_retryable_error(
                        model_call_obj=model_call_obj,
                        error=e,
                        attempt=attempt,
                        current_attempt_num=current_attempt_num,
                    )
                    # Continue to next retry
                else:
                    self.logger.error(
                        f"Non-retryable LLM error for ModelCall {model_call_obj.id} (attempt {current_attempt_num}): {e}",
                        exc_info=True,
                    )
                    model_call_obj.status = "failed_permanent"
                    model_call_obj.error_message = str(e)
                    self.db_session.add(model_call_obj)
                    self.db_session.commit()
                    raise  # Re-raise non-retryable exceptions immediately

        # If we get here, all retries were exhausted
        self._handle_retry_exhausted(model_call_obj, retry_count, last_error)

        if last_error:
            raise last_error
        raise RuntimeError(
            f"Maximum retries ({retry_count}) exceeded for ModelCall {model_call_obj.id}."
        )

    def _handle_retryable_error(
        self,
        *,
        model_call_obj: ModelCall,
        error: Union[InternalServerError, Exception],
        attempt: int,
        current_attempt_num: int,
    ) -> None:
        """Handle a retryable error during LLM call."""
        self.logger.error(
            f"LLM retryable error for ModelCall {model_call_obj.id} (attempt {current_attempt_num}): {error}"
        )
        model_call_obj.error_message = str(error)
        self.db_session.add(model_call_obj)
        self.db_session.commit()

        # Use longer backoff for rate limiting errors
        error_str = str(error).lower()
        if any(
            term in error_str
            for term in ["rate_limit_error", "ratelimiterror", "429", "rate limit"]
        ):
            # For rate limiting, use longer backoff: 60, 120, 240 seconds
            wait_time = 60 * (2**attempt)
            self.logger.info(
                f"Rate limit detected. Waiting {wait_time}s before retry for ModelCall {model_call_obj.id}."
            )
        else:
            # For other errors, use shorter exponential backoff: 1, 2, 4 seconds
            wait_time = (2**attempt) * 1
            self.logger.info(
                f"Waiting {wait_time}s before next retry for ModelCall {model_call_obj.id}."
            )

        time.sleep(wait_time)

    def _handle_retry_exhausted(
        self,
        model_call_obj: ModelCall,
        max_retries: int,
        last_error: Optional[Exception],
    ) -> None:
        """Handle the case when all retries are exhausted."""
        self.logger.error(
            f"Failed to call model for ModelCall {model_call_obj.id} after {max_retries} attempts."
        )
        model_call_obj.status = "failed_retries"
        if last_error:
            model_call_obj.error_message = str(last_error)
        else:
            model_call_obj.error_message = f"Maximum retries ({max_retries}) exceeded without a specific InternalServerError."
        self.db_session.add(model_call_obj)
        self.db_session.commit()<|MERGE_RESOLUTION|>--- conflicted
+++ resolved
@@ -438,7 +438,6 @@
                 if model_call_obj.status != "pending":
                     model_call_obj.status = "pending"
 
-<<<<<<< HEAD
                 # Prepare messages for the API call
                 messages = [
                     {"role": "system", "content": system_prompt},
@@ -458,20 +457,10 @@
                         f"({usage_stats['usage_percentage']:.1f}%) for ModelCall {model_call_obj.id}"
                     )
 
-                response = litellm.completion(
-                    model=model_call_obj.model_name,
-                    messages=messages,
-                    max_tokens=self.config.openai_max_tokens,
-                    timeout=self.config.openai_timeout,
-                )
-=======
                 # Prepare completion arguments
                 completion_args = {
                     "model": model_call_obj.model_name,
-                    "messages": [
-                        {"role": "system", "content": system_prompt},
-                        {"role": "user", "content": model_call_obj.prompt},
-                    ],
+                    "messages": messages,
                     "timeout": self.config.openai_timeout,
                 }
                 
@@ -482,7 +471,6 @@
                     completion_args["max_tokens"] = self.config.openai_max_tokens
                 
                 response = litellm.completion(**completion_args)
->>>>>>> 31dad393
 
                 response_first_choice = response.choices[0]
                 assert isinstance(response_first_choice, Choices)
